# ViBERTgrid PyTorch

An Unofficial PyTorch implementation of *Lin et al. ViBERTgrid: A Jointly Trained Multi-Modal 2D Document Representation for Key Information Extraction from Documents. ICDAR, 2021.*

## Repo Structure

- data: data loaders
- model: ViBERTgrid net architecture
- pipeline: preprocessing, trainer, evaluation metrics
- utils: data visualize, dataset spilt
- train_*.py: main train scripts
- test_*.py: main validation scripts
- inference_*.py: inference scripts that contains postprocessing, give information extraction result

## Usage

### 1. Env Setting

```

pip install -r requirements.txt

```

### 2. Data Preprocessing

The following componets are required for the processed dataset:
- the original image [b, 3, h, w]
- class_labels [b, 1, h, w], h/w equal to original image's h/w, single channel, value at each pixel represents the class type of the text-region where the pixel locates in.
- pos_neg_labels [b, 1, h, w], h/w equal to original image's h/w, single channel, value at each pixel represents the pos_net type (see sec 3.3 in the paper) of the text-region where the pixel locates in. 
- label_csv, label file in csv format. Each row should contains text, left-coor, right-coor, top-coor, bot-coor, class type, pos_neg type information of each segment.

#### 2.1 ICDAR SROIE
It is worth noting that the labeling of the dataset will strongly affect the final result.
The original SROIE dataset (https://rrc.cvc.uab.es/?ch=13&com=tasks) only contains
text label of the key information. Coordinates, however, are necessary for constructing the grid, hence **we re-labeled the dataset to obtain the coordinates**. It is a pity that this re-labeld dataset cannot be made public for some reasons.

Here I provide another method for matching the coordinates through regular expression and cosine similarity, referring to (https://github.com/antoinedelplace/Chargrid). **The matching result is not satisfying and will cause 3~5 points decrease in the final F1 score**. 

```shell

python ./pipeline/sroie_data_preprocessing.py

```

We recommend re-labeling the dataset on your own as it contains around 1k images and will not take up a lot of time, or find out a better solution to match the coordinates.

#### 2.2 EPHOIE
The dataset can be obtained from (https://github.com/HCIILAB/EPHOIE). Unzip password will be provided after submitting the application form.  
EPHOIE provides label in txt format, you should firstly convert it into json format on your own. Then run the following command:

```shell

python ./pipeline/ephoie_data_preprocessing.py

```

### 3. Training

First you need to set up configurations. Example at example_config.yaml. Then run the following command. Replace * with SROIE or EPHOIE.

```shell

torchrun --nnodes 1 --nproc_per_node 2 ./train_*.py -c ./config/network_config.yaml

```

### 4. Inference

Under Construction

## Experiment Results

|Dataset|Configuration|# of Parameters|Precision|Recall|F1|
|--|--|--|--|--|--|
|SROIE|original paper, BERT-Base|142M|-|-|96.25|
|SROIE|original paper, RoBERTa-Base|147M|-|-|96.40|
|SROIE|BERT-Base uncased|141M|94.43|97.03|95.71|
|SROIE|RoBERTa-Base uncased|146M|-|-|-|
<<<<<<< HEAD
|EPHOIE|BERT-Base chinese|-|-|-|97.41|
=======
|EPHOIE|BERT-Base chinese|-|-|-|-|
>>>>>>> 4a275069


## Differences in this reimplementation
- Some words in the author's custom dataset could be labeled with more than one field type tags, thus he design two classifiers at Word-level Field Type Classification Head and Auxiliary Semantic Segmentation Head (See the original paper for details). Since the problem mentioned above does not appear in the ICDAR SROIE dataset, for simplicity, I used a single cross-entropy loss for classification instead.

## Note and Implementation Details
- Due to source limitations, I used 2 NVIDIA TITAN X for training, which can only afford a batch size of 4 (2 on each GPU). The loss curve is not stable in this situation and may affect the performance.
- OHEM does not help in the case of small batch size, as it tends to back propagate local hard samples inside a batch, not global hard samples.
<<<<<<< HEAD
- My implementation of random sampling in auxiliary semantic segmentation head is not capatible with `torch.amp`. `amp` will be disabled when a random sampling list is detected.
=======
- My implementation of random sampling in auxiliary semantic segmentation head is not capable with `torch.amp`. `amp` will be disabled when a random sampling list is detected.
>>>>>>> 4a275069
<|MERGE_RESOLUTION|>--- conflicted
+++ resolved
@@ -77,11 +77,7 @@
 |SROIE|original paper, RoBERTa-Base|147M|-|-|96.40|
 |SROIE|BERT-Base uncased|141M|94.43|97.03|95.71|
 |SROIE|RoBERTa-Base uncased|146M|-|-|-|
-<<<<<<< HEAD
 |EPHOIE|BERT-Base chinese|-|-|-|97.41|
-=======
-|EPHOIE|BERT-Base chinese|-|-|-|-|
->>>>>>> 4a275069
 
 
 ## Differences in this reimplementation
@@ -90,8 +86,4 @@
 ## Note and Implementation Details
 - Due to source limitations, I used 2 NVIDIA TITAN X for training, which can only afford a batch size of 4 (2 on each GPU). The loss curve is not stable in this situation and may affect the performance.
 - OHEM does not help in the case of small batch size, as it tends to back propagate local hard samples inside a batch, not global hard samples.
-<<<<<<< HEAD
 - My implementation of random sampling in auxiliary semantic segmentation head is not capatible with `torch.amp`. `amp` will be disabled when a random sampling list is detected.
-=======
-- My implementation of random sampling in auxiliary semantic segmentation head is not capable with `torch.amp`. `amp` will be disabled when a random sampling list is detected.
->>>>>>> 4a275069
